--- conflicted
+++ resolved
@@ -24,15 +24,9 @@
 bytes = "1"
 bytemuck = "1"
 chrono = "0"
-<<<<<<< HEAD
 image_025 = { package = "image", version = "0.25", optional = true, default-features = false, features = ["jpeg"]}
 image_024 = { package = "image", version = "0.24", optional = true, default-features = false, features = ["jpeg"]}
 image_023 = { package = "image", version = "0.23", optional = true, default-features = false, features = ["jpeg"]}
-=======
-image_025 = { package = "image", version = "0.25", optional = true, default-features = false }
-image_024 = { package = "image", version = "0.24", optional = true, default-features = false }
-image_023 = { package = "image", version = "0.23", optional = true, default-features = false }
->>>>>>> a89bbe69
 itertools = "0"
 log = "0"
 maybe-owned = "0"
@@ -112,6 +106,7 @@
     "pdfium_enable_xfa",
     "pdfium_enable_v8",
 ]
+pdfium_7215 = []
 pdfium_7123 = []
 pdfium_6996 = []
 pdfium_6721 = []
